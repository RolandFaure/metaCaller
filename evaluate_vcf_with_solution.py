--- conflicted
+++ resolved
@@ -741,12 +741,8 @@
     with open(base_counts_pickle_file, "rb") as pkl_in:
         base_counts = pickle.load(pkl_in)
     print(f"Base counts loaded from {base_counts_pickle_file}")
-<<<<<<< HEAD
 
     already_outputted_false_positives = set()
-
-=======
->>>>>>> 95c6ab11
     # Initialize statistics for each caller
     caller_stats = {}
     total_number_of_true_variants = 0
@@ -764,14 +760,10 @@
 
     for variant_key, variant_info in variants.items():
         contig, pos = variant_key
-<<<<<<< HEAD
         if variant_key not in base_counts:
             # print("variant ker ", variant_key, variant_info)
             continue
-=======
-        # if pos > 100000:
-        #     continue
->>>>>>> 95c6ab11
+
         ref_base = variant_info[("ref", 0)]
         found_variant = False
         for caller_and_depth, alt_base in variant_info.items():
@@ -810,24 +802,15 @@
                     caller_stats[caller]["false_positives"] += 1
                     contig_stats[contig][caller]["false_positives"] += 1
                     hist_cov_false_positive_snpsnoop[min(99,depth)] += 1
-<<<<<<< HEAD
                     if caller == "metacaller_normalized.vcf" and "deepvariant_normalized.vcf" not in [i[0] for i in variant_info.keys()]:
                         print("not in deepvariant ", variant_key, " ", variant_info, " ", counts)
                         variant_called_by_only_snspnoop.add((variant_key, alt_base))
                     elif caller == "deepvariant_normalized.vcf" and "metacaller_normalized.vcf" not in [i[0] for i in variant_info.keys()]:
                         print("not in metacaller ", variant_key, " ", variant_info, " ", counts)
-=======
-                    if caller == "snpsnoop_normalized.vcf" and "bcfcalls_normalized.vcf" not in [i[0] for i in variant_info.keys()]:
-                        # print("not in bcftools ", variant_key, " ", variant_info, " ", counts)
-                        variant_called_by_only_snspnoop.add((variant_key, alt_base))
-                    elif caller == "bcfcalls_normalized.vcf" and "snpsnoop_normalized.vcf" not in [i[0] for i in variant_info.keys()]:
-                        # print("not in snpsnoop ", variant_key, " ", variant_info, " ", counts)
->>>>>>> 95c6ab11
                         variant_called_by_only_bcftools.add((variant_key, alt_base))
                     elif caller == "deepvariant_normalized.vcf":
                         variants_called_by_both_tools+=1
-<<<<<<< HEAD
-                    
+       
                     # Output false positive SNPs to file if not already outputted
                     false_positive_SNPs_file = "false_positives.vcf"
                     false_positive_key = (contig, pos, ref_base, alt_base, caller)
@@ -840,8 +823,6 @@
 
         if found_variant:
             total_number_of_true_variants += 1
-=======
->>>>>>> 95c6ab11
 
     if solution_known:
         # Identify true variants from HiFi pileup: record positions with no consensus
@@ -1151,13 +1132,8 @@
         #     print("Mapping HiFi reads failed:", command)
         #     sys.exit(1)
 
-<<<<<<< HEAD
-        hifi_false_positives = os.path.join(tmp_dir, "hifi_false_positive.vcf")
-        compare_calls_with_HiFi(args.vcf, mapped_reads_bam, hifi_false_positives, solution_known=False)
-        # create_Logan_queries_to_check_false_positives(hifi_false_positives, "mapped.bam")
-=======
+
         compare_calls_with_HiFi(args.vcf, mapped_reads_bam, solution_known=False)
->>>>>>> 95c6ab11
         # Output all potential k-mers represented by the VCF
         # output_all_potential_kmers_represented_by_the_VCF(args.vcf, args.ref, os.path.join(tmp_dir, "kmers_to_check.fa"), args.length)
         # print("Outputted all variants as k-mers")
