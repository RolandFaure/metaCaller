--- conflicted
+++ resolved
@@ -3,12 +3,8 @@
 Authors: Roland Faure, based on a previous program (strainminer) by Minh Tam Truong Khac
 """
 
-<<<<<<< HEAD
-__version__ = '0.4.0'
-=======
+
 __version__ = '0.3.15'
->>>>>>> 95c6ab11
-
 import pandas as pd 
 import numpy as np
 import math
@@ -336,7 +332,6 @@
                 pvalues[i,j] = best_pvalue
                 pvalues[j,i] = best_pvalue
             else: #this is a bit between the two
-<<<<<<< HEAD
                 # Ensure no zero values in the contingency table
                 epsilon_chi = 1e-10
                 contingency = [
@@ -344,10 +339,7 @@
                     [max(matrix_0_1[i,j], epsilon_chi), max(matrix_0_0[i,j], epsilon_chi)]
                 ]
                 pvalue = max(min(1,stats.chi2_contingency(contingency)[1]), best_pvalue)
-=======
-                epsilon = 0.000001
-                pvalue = max(min(1,stats.chi2_contingency([[matrix_1_1[i,j]+epsilon,matrix_1_0[i,j]+epsilon],[matrix_0_1[i,j]+epsilon,matrix_0_0[i,j]+epsilon]])[1]), best_pvalue)
->>>>>>> 95c6ab11
+
                 pvalues[i,j] = pvalue
                 pvalues[j,i] = pvalue
                 # print("3 rrrrr", matrix_0_0[i,j],matrix_0_1[i,j],matrix_1_0[i,j],matrix_1_1[i,j], pvalue)
@@ -456,19 +448,12 @@
                 valid_mask = ~np.isnan(mean_snp_vector) & ~np.isnan(col_j)
                 if np.sum(valid_mask) == 0:
                     continue
-<<<<<<< HEAD
-                
-                pvalue = stats.chi2_contingency([[np.sum((mean_snp_vector[valid_mask] < 0.5) & (col_j[valid_mask] < 0.5)),
-                                                  np.sum((mean_snp_vector[valid_mask] < 0.5) & (col_j[valid_mask] >= 0.5))],
-                                                 [np.sum((mean_snp_vector[valid_mask] >= 0.5) & (col_j[valid_mask] < 0.5)),
-                                                  np.sum((mean_snp_vector[valid_mask] >= 0.5) & (col_j[valid_mask] >= 0.5))]])[1]
-=======
+
                 epsilon = 0.0000001
                 pvalue = stats.chi2_contingency([[np.sum((mean_snp_vector[valid_mask] < 0.5) & (col_j[valid_mask] < 0.5)) + epsilon,
                                                   np.sum((mean_snp_vector[valid_mask] < 0.5) & (col_j[valid_mask] >= 0.5))+ epsilon],
                                                  [np.sum((mean_snp_vector[valid_mask] >= 0.5) & (col_j[valid_mask] < 0.5))+ epsilon,
                                                   np.sum((mean_snp_vector[valid_mask] >= 0.5) & (col_j[valid_mask] >= 0.5))+ epsilon]])[1]
->>>>>>> 95c6ab11
                 # # Debug print for specific position
                 # if list_of_sus_pos[j] == 12170:
                 #     print("I am looking at the correlation of the mean SNP vector with the SNP ", list_of_sus_pos[j], " and p-value ", pvalue)
@@ -711,10 +696,10 @@
                     else:
                         all_variants[pos] = all_variants[pos].union(variants_here[pos])
 
-        # # Merge obvious SNPs with less obvious SNPs
-        # for pos, reads in obvious_snps.items():
-        #     if pos not in all_variants:
-        #         all_variants[pos] = reads
+        # Merge obvious SNPs with less obvious SNPs
+        for pos, reads in obvious_snps.items():
+            if pos not in all_variants:
+                all_variants[pos] = reads
 
         time_call_variants2 += time.time() - time_call_variants
         time_output_vcf2 = 0
@@ -875,63 +860,25 @@
     bamfile_ps.close()
 
     # Filter windows for contig_9843 encompassing position 35042
-    windows_description = [window for window in windows_description if window[0] == 'edge_349' and window[1] <= 12173 < window[2]]
-    print(windows_description)
-    print("DEBUUUUUUG")
+    # windows_description = [window for window in windows_description if window[0] == 'edge_349' and window[1] <= 12173 < window[2]]
+    # print(windows_description)
+    # print("DEBUUUUUUG")
 
     with ProcessPoolExecutor(max_workers=num_threads) as executor:
         futures = [executor.submit(call_variants_on_this_window, window[0], window[1], window[2], filtered_col_threshold, no_snp_threshold, bamfile, originalAssembly, window[3], max_error_rate_on_column, benchmark) for window in windows_description]
         for future in futures:
             future.result()
 
-    # Rescue easy SNPs using longshot
-    longshot_vcf = tmp_dir + '/longshot.vcf'
-    longshot_cmd = f'longshot --bam {bamfile} --ref {originalAssembly} --out {longshot_vcf}'
-    print(f"Running longshot to rescue easy SNPs: {longshot_cmd}")
-    os.system(longshot_cmd)
-
-    #merge all VCFs
-    tmp_vcf = tmp_dir + '/tmp_merge.vcf'
-    # Format longshot VCF: keep first five columns, then add '.' and 'DP='
-    with open(longshot_vcf, 'r') as infile, open(tmp_vcf, 'w') as outfile:
-        for line in infile:
-            if not line.startswith('#'):
-                fields = line.strip().split('\t')
-                if len(fields) >= 5:
-                    # Write first five columns, then '.', then 'DP='
-                    outfile.write('\t'.join(fields[:5]) + '\t.\t'+ fields[7].split(';')[0] +'\n')
-    for window in windows_description:
-        if os.path.exists(window[3]):
-            os.system('cat '+window[3]+' >> '+tmp_vcf )
-            # os.remove(window[3])
-
-    # Sort tmp_vcf by key (CHROM, POS) and remove duplicate keys
-    sorted_vcf = out + '/variants.sorted.vcf'
-    seen_keys = set()
-    with open(tmp_vcf, 'r') as infile, open(sorted_vcf, 'w') as outfile:
-        header_lines = []
-        variant_lines = []
-        for line in infile:
-            if line.startswith('#'):
-                header_lines.append(line)
-            else:
-                fields = line.strip().split('\t')
-                if len(fields) > 1:
-                    key = (fields[0], fields[1])
-                    if key not in seen_keys:
-                        seen_keys.add(key)
-                        variant_lines.append(line)
-        # Write header
-        for h in header_lines:
-            outfile.write(h)
-        # Sort variant lines by CHROM and POS
-        variant_lines.sort(key=lambda x: (x.split('\t')[0], int(x.split('\t')[1])))
-        for v in variant_lines:
-            outfile.write(v)
-    print(f"Sorted and deduplicated VCF written to {sorted_vcf}")
-
-    # Concatenate sorted VCF to main VCF file using cat
-    os.system(f"cat {sorted_vcf} >> {vcf_file}")
+    # Concatenate all temporary VCF files into the main VCF file
+    with open(vcf_file, 'a') as outfile:
+        for window in windows_description:
+            tmp_vcf = window[3]
+            if os.path.exists(tmp_vcf):
+                with open(tmp_vcf, 'r') as infile:
+                    for line in infile:
+                        outfile.write(line)
+                os.remove(tmp_vcf)
+
 
     #print the time now, and the total time taken
     print("["+time.strftime('%Y-%m-%d %H:%M:%S', time.localtime())+"] Total time taken: ", time.time()-time_start)
